// Copyright (c) 2015, The Radare Project. All rights reserved.
// See the COPYING file at the top-level directory of this distribution.
// Licensed under the BSD 3-Clause License:
// <http://opensource.org/licenses/BSD-3-Clause>
// This file may not be copied, modified, or distributed
// except according to those terms.

//! Implements the SSA construction algorithm described in
//! "Simple and Efficient Construction of Static Single Assignment Form"

use std::collections::{HashMap, HashSet};
use super::ssa::{BBInfo, SSA, SSAMod, ValueType};

pub type VarId = usize;

pub struct PhiPlacer<'a, T: SSAMod<BBInfo = BBInfo> + 'a> {
    pub ssa: &'a mut T,
    pub variable_types: Vec<ValueType>,
    sealed_blocks: HashSet<T::ActionRef>,
    current_def: Vec<HashMap<T::ActionRef, T::ValueRef>>,
    incomplete_phis: HashMap<T::ActionRef, HashMap<VarId, T::ValueRef>>,
}

impl<'a, T: SSAMod<BBInfo=BBInfo> + 'a> PhiPlacer<'a, T> {
    pub fn new(ssa: &'a mut T) -> PhiPlacer<'a, T> {
        PhiPlacer {
            ssa: ssa,
            variable_types: Vec::new(),
            sealed_blocks: HashSet::new(),
            current_def: Vec::new(),
            incomplete_phis: HashMap::new(),
        }
    }

    pub fn add_variables(&mut self, variable_types: Vec<ValueType>) {
        for _ in &variable_types {
            self.current_def.push(HashMap::new());
        }
        self.variable_types.extend(variable_types);
    }

    pub fn write_variable(&mut self, block: T::ActionRef, variable: VarId, value: T::ValueRef) {
        assert!(!self.sealed_blocks.contains(&block));
        self.write_variable_internal(block, variable, value)
    }

    fn write_variable_internal(&mut self,
                               block: T::ActionRef,
                               variable: VarId,
                               value: T::ValueRef) {
        assert_eq!(self.ssa.get_node_data(&value).unwrap().vt,
                   self.variable_types[variable]);
        self.current_def[variable].insert(block, value);
    }

    pub fn read_variable(&mut self, block: T::ActionRef, variable: VarId) -> T::ValueRef {
        self.current_def[variable].get(&block)
            .map(|var| *var)
            .unwrap_or(self.read_variable_recursive(variable, block))
<<<<<<< HEAD
=======
    }

    fn read_variable_recursive(&mut self, variable: VarId, block: T::ActionRef) -> T::ValueRef {
        let valtype = self.variable_types[variable];
        let val = if !self.sealed_blocks.contains(&block) {
            // Incomplete CFG
            let _val = self.ssa.add_phi(block, valtype);
            let old = self.incomplete_phis.get_mut(&block)
                .and_then(|phi| phi.insert(variable, _val));
            assert!(old.is_none());
            _val
        } else {
            let preds = self.ssa.preds_of(block);
            assert!(preds.len() > 0);
            if preds.len() == 1 {
                // Optimize the common case of one predecessor: No phi needed
                self.read_variable(preds[0], variable)
            } else {
                // Break potential cycles with operandless phi
                let _val = self.ssa.add_phi(block, valtype);
                self.write_variable_internal(block, variable, _val);
                self.add_phi_operands(block, variable, _val)
            }
        };
        self.write_variable_internal(block, variable, val);
        val
>>>>>>> 80a5223c
    }

    pub fn add_block(&mut self, info: BBInfo) -> T::ActionRef {
        let block = self.ssa.add_block(info);
        self.incomplete_phis.insert(block, HashMap::new());
        block
    }

    pub fn seal_block(&mut self, block: T::ActionRef) {
        let inc = self.incomplete_phis[&block].clone(); // TODO: remove clone
        for (variable, node) in inc {
            self.add_phi_operands(block, variable, node);
        }
        self.sealed_blocks.insert(block);
    }

<<<<<<< HEAD
    fn read_variable_recursive(&mut self, variable: VarId, block: T::ActionRef) -> T::ValueRef {
        let valtype = self.variable_types[variable];
        let val = if !self.sealed_blocks.contains(&block) {
            // Incomplete CFG
            let _val = self.ssa.add_phi(block, valtype);
            let old = self.incomplete_phis.get_mut(&block)
                .and_then(|phi| phi.insert(variable, _val));
            assert!(old.is_none());
            _val
        } else {
            let preds = self.ssa.preds_of(block);
            assert!(preds.len() > 0);
            if preds.len() == 1 {
                // Optimize the common case of one predecessor: No phi needed
                self.read_variable(preds[0], variable)
            } else {
                // Break potential cycles with operandless phi
                let _val = self.ssa.add_phi(block, valtype);
                self.write_variable_internal(block, variable, _val);
                self.add_phi_operands(block, variable, _val)
            }
        };
        self.write_variable_internal(block, variable, val);
        return val;
    }

=======
>>>>>>> 80a5223c
    fn add_phi_operands(&mut self,
                        block: T::ActionRef,
                        variable: VarId,
                        phi: T::ValueRef)
                        -> T::ValueRef {
        assert!(block == self.ssa.block_of(&phi));
        // Determine operands from predecessors
        for pred in self.ssa.preds_of(block) {
            let datasource = self.read_variable(pred, variable.clone());
            self.ssa.phi_use(phi, datasource)
        }
        self.try_remove_trivial_phi(phi)
    }

    fn try_remove_trivial_phi(&mut self, phi: T::ValueRef) -> T::ValueRef {
        let undef = self.ssa.invalid_value();
        // The phi is unreachable or in the start block
        let mut same: T::ValueRef = undef;
        for op in self.ssa.args_of(phi) {
            if op == same || op == phi {
                // Unique value or self−reference
                continue;
            }
            if same != undef {
                // The phi merges at least two values: not trivial
                return phi;
            }
            same = op
        }

        if same == undef {
            let block = self.ssa.block_of(&phi);
            let valtype = self.ssa.get_node_data(&phi).ok()
                .expect("No Data associated with this node!").vt;
            same = self.ssa.add_undefined(block, valtype);
        }

        let users = self.ssa.uses_of(phi);
        // Reroute all uses of phi to same and remove phi
        self.ssa.replace(phi, same);
        // Try to recursively remove all phi users, which might have become trivial
        for use_ in users {
            if use_ == phi {
                continue;
            }
            if let Ok(_) = self.ssa.get_node_data(&use_) {
                self.try_remove_trivial_phi(use_);
            }
        }
        same
    }

    pub fn add_dynamic(&mut self) -> T::ActionRef {
        let action = self.ssa.add_dynamic();
        self.incomplete_phis.insert(action, HashMap::new());
        self.sync_register_state(action);
        action
    }

    pub fn sync_register_state(&mut self, block: T::ActionRef) {
        let rs = self.ssa.registers_at(&block);
        for var in 0..self.variable_types.len() {
            let val = self.read_variable(block, var);
            self.ssa.op_use(rs, var as u8, val);
        }
    }

// fn remove_redundant_phis(&self, phi_functions: Vec<T::ValueRef>) {
// should phi_functions be `Vec` or something else?
// let sccs = compute_phi_sccs(induced_subgraph(phi_functions));
// for scc in topological_sort(sccs) {
// processSCC(scc)
// }
// }

// fn processSCC(&self, scc) {
// if len(scc) = 1 { return } // we already handled trivial φ functions
//
// let inner = HashSet::new();
// let outerOps = HashSet::new();
//
// for phi in scc:
// isInner = True
// for operand in phi.getOperands() {
// if operand not in scc {
// outerOps.add(operand)
// isInner = False
// }
// }
// if isInner {
// inner.add(phi)
// }
//
// if len(outerOps) == 1 {
// replaceSCCByValue(scc, outerOps.pop())
// } else if len(outerOps) > 1 {
// remove_redundant_phis(inner)
// }
// }
}<|MERGE_RESOLUTION|>--- conflicted
+++ resolved
@@ -57,8 +57,6 @@
         self.current_def[variable].get(&block)
             .map(|var| *var)
             .unwrap_or(self.read_variable_recursive(variable, block))
-<<<<<<< HEAD
-=======
     }
 
     fn read_variable_recursive(&mut self, variable: VarId, block: T::ActionRef) -> T::ValueRef {
@@ -85,7 +83,6 @@
         };
         self.write_variable_internal(block, variable, val);
         val
->>>>>>> 80a5223c
     }
 
     pub fn add_block(&mut self, info: BBInfo) -> T::ActionRef {
@@ -102,35 +99,7 @@
         self.sealed_blocks.insert(block);
     }
 
-<<<<<<< HEAD
-    fn read_variable_recursive(&mut self, variable: VarId, block: T::ActionRef) -> T::ValueRef {
-        let valtype = self.variable_types[variable];
-        let val = if !self.sealed_blocks.contains(&block) {
-            // Incomplete CFG
-            let _val = self.ssa.add_phi(block, valtype);
-            let old = self.incomplete_phis.get_mut(&block)
-                .and_then(|phi| phi.insert(variable, _val));
-            assert!(old.is_none());
-            _val
-        } else {
-            let preds = self.ssa.preds_of(block);
-            assert!(preds.len() > 0);
-            if preds.len() == 1 {
-                // Optimize the common case of one predecessor: No phi needed
-                self.read_variable(preds[0], variable)
-            } else {
-                // Break potential cycles with operandless phi
-                let _val = self.ssa.add_phi(block, valtype);
-                self.write_variable_internal(block, variable, _val);
-                self.add_phi_operands(block, variable, _val)
-            }
-        };
-        self.write_variable_internal(block, variable, val);
-        return val;
-    }
-
-=======
->>>>>>> 80a5223c
+
     fn add_phi_operands(&mut self,
                         block: T::ActionRef,
                         variable: VarId,
